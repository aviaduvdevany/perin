import { createInitialChatState } from "./state/chat-state";
import { memoryNode } from "./nodes/memory-node";
import {
  multiIntegrationNode,
  createIntegrationNode,
} from "./nodes/integration-node";
import { initializeOpenAI, buildSystemPrompt } from "./nodes/openai-node";
import { toolExecutorNode } from "./nodes/tool-executor-node";
import type {
  ChatMessage,
  PerinChatResponse,
  LangGraphChatState,
} from "@/types/ai";
import type { IntegrationType } from "@/types/integrations";
import { networkNegotiationNode } from "./nodes/network-negotiation-node";
import { notificationsContextNode } from "./nodes/notifications-node";
import { notificationsActionNode } from "./nodes/notifications-action-node";
import { getToolSpecsForContext } from "../tools/registry";
import { multiStepOrchestrator } from "./orchestrator/multi-step-orchestrator";
import {
  createDelegationSteps,
  registerDelegationStepExecutors,
} from "./orchestrator/delegation-step-executors";
import { OpenAI } from "openai";

function extractNetworkParams(messages: ChatMessage[]): {
  counterpartUserId?: string;
  connectionId?: string;
  durationMins?: number;
  conversationText: string;
} {
  // For integration detection, use only the last user message
  // This prevents language mixing and context confusion
  const lastUserMessage = messages
    .slice()
    .reverse()
    .find((m) => m.role === "user");

  const currentMessageText = lastUserMessage?.content || "";

  // For other purposes, keep the full conversation context
  // const fullConversationText = messages.map((m) => m.content).join("\n");

  // Guardrails: do not attempt to parse IDs from free text; require explicit IDs via UI
  return {
    counterpartUserId: undefined,
    connectionId: undefined,
    durationMins: undefined,
    conversationText: currentMessageText, // Use only current message for integration detection
  };
}

/**
 * AI-powered determination of whether multi-step processing is needed
 */
async function shouldUseMultiStepDelegation(
  messages: ChatMessage[],
  delegationContext?: LangGraphChatState["delegationContext"],
  openaiClient?: OpenAI
): Promise<{ useMultiStep: boolean; reasoning: string; confidence: number }> {
  if (!delegationContext?.isDelegation || !openaiClient) {
    return {
      useMultiStep: false,
      reasoning: "Not a delegation context",
      confidence: 1.0,
    };
  }

  const lastUserMessage =
    messages.findLast((m) => m.role === "user")?.content || "";

  console.log("🎯 AI ANALYZING EXACT MESSAGE:", {
    lastUserMessage,
    messageLength: lastUserMessage.length,
    allUserMessages: messages
      .filter((m) => m.role === "user")
      .map((m) => m.content),
  });

  // AI analysis prompt - explicitly neutral to avoid delegation bias
  const analysisPrompt = `You are analyzing a SINGLE user message to determine if it requires multi-step calendar operations.

IMPORTANT: Analyze ONLY this specific message, ignore any conversation history or context.

USER MESSAGE: "${lastUserMessage}"

IMPORTANT: Ignore any system context about delegation or scheduling capabilities. Focus ONLY on the user's actual intent.

REQUIRES MULTI-STEP (return true):
- Clear intent to schedule a specific meeting ("Can you schedule a meeting for tomorrow?")
- Clear intent to book a specific time slot ("Book me for 2pm Thursday")
- Clear intent to create a calendar event ("Set up a call with John next week")

DOES NOT require multi-step (return false):
- Greetings ("hey", "hello", "hi")
- General questions ("How are you?", "What can you help with?")
- Information requests without booking intent ("What times are available?")
- Casual conversation ("Thanks", "Sounds good")
- Clarifying questions ("What timezone?", "How long should the meeting be?")

Analyze ONLY the user's intent, not the context. Be very conservative.

Respond with JSON:
{
  "useMultiStep": boolean,
  "reasoning": "Brief explanation",
  "confidence": number between 0-1
}`;

  try {
    const response = await openaiClient.chat.completions.create({
      model: "gpt-3.5-turbo",
      messages: [{ role: "user", content: analysisPrompt }],
      temperature: 0.1, // Low temperature for consistent analysis
      max_tokens: 200,
    });

    const content = response.choices[0]?.message?.content;
    if (!content) {
      return {
        useMultiStep: false,
        reasoning: "No AI response",
        confidence: 0.5,
      };
    }

    // Parse JSON response
    const jsonMatch = content.match(/\{[\s\S]*\}/);
    if (!jsonMatch) {
      return {
        useMultiStep: false,
        reasoning: "Invalid AI response format",
        confidence: 0.5,
      };
    }

    const analysis = JSON.parse(jsonMatch[0]);

    // Validate and return with defaults
    return {
      useMultiStep: Boolean(analysis.useMultiStep),
      reasoning: String(analysis.reasoning || "AI analysis completed"),
      confidence: Math.max(0, Math.min(1, Number(analysis.confidence) || 0.5)),
    };
  } catch (error) {
    console.error("AI multi-step analysis failed:", error);
    // Conservative fallback - only trigger for very explicit scheduling words
    const text = lastUserMessage.toLowerCase().trim();

    // More conservative keyword detection
    const explicitSchedulingPhrases = [
      "schedule a meeting",
      "book a meeting",
      "set up a meeting",
      "schedule an appointment",
      "book an appointment",
      "create a meeting",
      "arrange a meeting",
    ];

    const hasExplicitIntent = explicitSchedulingPhrases.some((phrase) =>
      text.includes(phrase)
    );

    return {
      useMultiStep: hasExplicitIntent,
      reasoning: hasExplicitIntent
        ? "Fallback detected explicit scheduling phrase"
        : "Fallback found no clear scheduling intent",
      confidence: hasExplicitIntent ? 0.8 : 0.9,
    };
  }
}

/**
 * Extract meeting parameters from user message for delegation
 */
async function extractDelegationMeetingParams(
  messages: ChatMessage[],
  delegationContext: LangGraphChatState["delegationContext"]
): Promise<{
  startTime: string;
  durationMins: number;
  title: string;
  timezone?: string;
  externalUserName?: string;
} | null> {
  if (!delegationContext) return null;

  const lastUserMessage =
    messages.findLast((m) => m.role === "user")?.content || "";

  // Simple extraction - in production, this would use NLP
  const constraints =
    (delegationContext.constraints as Record<string, unknown>) || {};
  const defaultDuration = (constraints.defaultDuration as number) || 30;

<<<<<<< HEAD
  // Build conversation context from all messages
  const conversationContext = messages.map((m) => m.content).join(" ");

  // Parse date and time from user message with conversation context
=======
  // Parse date and time from user message
>>>>>>> bbbc6af3
  const parsedDateTime = await parseDateTimeFromMessage(
    lastUserMessage,
    delegationContext.externalUserTimezone || "UTC",
    conversationContext
  );

  if (!parsedDateTime) {
    console.log(
      "⚠️ Could not parse date/time from message - will trigger user clarification:",
      lastUserMessage
    );
    return null;
  }

  return {
    startTime: parsedDateTime.toISOString(),
    durationMins: defaultDuration,
    title: "Meeting",
    timezone: delegationContext.externalUserTimezone || "UTC",
    externalUserName: delegationContext.externalUserName,
  };
}

/**
 * Try LLM-based date/time parsing for ambiguous cases
 */
async function tryLLMDateParsing(
  message: string,
  conversationContext: string | undefined,
  timezone: string,
  userNow: Date
): Promise<Date | null> {
  try {
    const { initializeOpenAI } = await import("./nodes/openai-node");
    const openaiClient = initializeOpenAI();

    const analysisPrompt = `You are a precise date/time parser. Analyze this scheduling request and extract the intended date and time.

CURRENT DATE/TIME: ${userNow.toLocaleString()} (${timezone})
CONVERSATION CONTEXT: ${conversationContext || "None"}
USER MESSAGE: "${message}"

Rules:
1. If the user mentions a specific day (Monday, Tuesday, etc.), assume the NEXT occurrence of that day
2. If the user only mentions a time (like "16:00") and there's a day mentioned in the conversation context, use that day
3. If the user says "today" or "tomorrow", be explicit about which date that means
4. If you cannot determine the date with confidence, respond with "UNCLEAR"

Respond with JSON only:
{
  "confident": boolean,
  "date": "YYYY-MM-DD" or null,
  "time": "HH:MM" or null,
  "reasoning": "Brief explanation"
}`;

    const response = await openaiClient.chat.completions.create({
      model: "gpt-3.5-turbo",
      messages: [{ role: "user", content: analysisPrompt }],
      temperature: 0.1,
      max_tokens: 300,
    });

    const content = response.choices[0]?.message?.content;
    if (!content) return null;

    const jsonMatch = content.match(/\{[\s\S]*\}/);
    if (!jsonMatch) return null;

    const analysis = JSON.parse(jsonMatch[0]);

    if (!analysis.confident || !analysis.date || !analysis.time) {
      console.log("LLM analysis not confident:", analysis);
      return null;
    }

    // Parse the LLM-provided date and time
    const [year, month, day] = analysis.date.split("-").map(Number);
    const [hour, minute] = analysis.time.split(":").map(Number);

    const parsedDate = new Date(year, month - 1, day, hour, minute, 0, 0);

    console.log("LLM parsed date/time:", {
      original: message,
      analysis,
      parsedDate: parsedDate.toISOString(),
    });

    return parsedDate;
  } catch (error) {
    console.error("LLM date parsing failed:", error);
    return null;
  }
}

/**
 * Parse date and time from user message
 */
async function parseDateTimeFromMessage(
  message: string,
<<<<<<< HEAD
  timezone: string,
  conversationContext?: string
): Promise<Date | null> {
  const lowerMessage = message.toLowerCase();

  // Create a date that represents "now" in the user's timezone
=======
  timezone: string
): Promise<Date | null> {
  const lowerMessage = message.toLowerCase();

>>>>>>> bbbc6af3
  const serverNow = new Date();
  const userNow = new Date(
    serverNow.toLocaleString("en-US", { timeZone: timezone })
  );

  // Parse day of week (multilingual support)
  let targetDate = new Date(userNow);
  const dayPatterns = [
    // English + Hebrew Sunday (ראשון)
    { pattern: /sunday|sun|ראשון/i, dayOffset: 0 },
    // English + Hebrew Monday (שני)
    { pattern: /monday|mon|שני/i, dayOffset: 1 },
    // English + Hebrew Tuesday (שלישי)
    { pattern: /tuesday|tue|שלישי/i, dayOffset: 2 },
    // English + Hebrew Wednesday (רביעי)
    { pattern: /wednesday|wed|רביעי/i, dayOffset: 3 },
    // English + Hebrew Thursday (חמישי)
    { pattern: /thursday|thu|חמישי/i, dayOffset: 4 },
    // English + Hebrew Friday (שישי)
    { pattern: /friday|fri|שישי/i, dayOffset: 5 },
    // English + Hebrew Saturday (שבת)
    { pattern: /saturday|sat|שבת/i, dayOffset: 6 },
  ];

  let dayOffset = 0;
  let dayFoundInMessage = false;

  // First, check if the current message contains a specific day
  for (const { pattern, dayOffset: offset } of dayPatterns) {
    if (pattern.test(lowerMessage)) {
      dayOffset = offset;
      dayFoundInMessage = true;
      break;
    }
  }

  // If no day specified in current message, try to extract from conversation context
  if (!dayFoundInMessage && conversationContext) {
    console.log(
      "No day in current message, checking conversation context:",
      conversationContext
    );

    // Look for the most recent day mentioned in conversation
    for (const { pattern, dayOffset: offset } of dayPatterns) {
      if (pattern.test(conversationContext.toLowerCase())) {
        dayOffset = offset;
        console.log(
          `Found day in context: ${
            [
              "Sunday",
              "Monday",
              "Tuesday",
              "Wednesday",
              "Thursday",
              "Friday",
              "Saturday",
            ][offset]
          }`
        );
        break;
      }
    }
  }

  // If still no day specified and no context, we'll need LLM analysis or clarification
  // DO NOT default to tomorrow - this is dangerous for scheduling!

  // Calculate target date - FIXED: Use user's timezone for all calculations
  if (lowerMessage.includes("today") || lowerMessage.includes("היום")) {
    targetDate = new Date(userNow);
  } else if (
    lowerMessage.includes("tomorrow") ||
    lowerMessage.includes("מחר")
  ) {
    targetDate = new Date(userNow.getTime() + 24 * 60 * 60 * 1000);
  } else if (dayOffset > 0) {
    // Find next occurrence of the specified day
    const currentDay = userNow.getDay(); // 0 = Sunday, 1 = Monday, etc.
    let daysUntilTarget = (dayOffset - currentDay + 7) % 7;
    if (daysUntilTarget === 0) daysUntilTarget = 7; // Next week
    targetDate = new Date(
      userNow.getTime() + daysUntilTarget * 24 * 60 * 60 * 1000
    );
  }

  // Parse time
  let hour = 14; // Default to 2 PM
  let minute = 0;

  // Look for time patterns
  const timePatterns = [
    /(\d{1,2}):(\d{2})/, // 14:00, 2:30
    /(\d{1,2})\s*(am|pm)/i, // 2pm, 2:30pm
    /(\d{1,2})\s*(\d{2})\s*(am|pm)/i, // 2 30pm
  ];

  for (const pattern of timePatterns) {
    const match = lowerMessage.match(pattern);
    if (match) {
      if (match[3]) {
        // AM/PM format
        hour = parseInt(match[1]);
        minute = match[2] ? parseInt(match[2]) : 0;
        if (match[3].toLowerCase() === "pm" && hour !== 12) {
          hour += 12;
        } else if (match[3].toLowerCase() === "am" && hour === 12) {
          hour = 0;
        }
      } else {
        // 24-hour format
        hour = parseInt(match[1]);
        minute = parseInt(match[2]);
      }
      break;
    }
  }

  targetDate.setHours(hour, minute, 0, 0);

<<<<<<< HEAD
  console.log("Parsed date/time from message (CONTEXT-AWARE + MULTILINGUAL):", {
    originalMessage: message,
    conversationContext: conversationContext || "none",
    timezone,
    dayFoundInMessage,
    dayOffset,
    hour,
    minute,
    localTime: targetDate.toISOString(),
    detectedDay:
      dayOffset === 0
        ? "today/tomorrow"
        : [
            "Sunday",
            "Monday",
            "Tuesday",
            "Wednesday",
            "Thursday",
            "Friday",
            "Saturday",
          ][dayOffset],
    note: "Context-aware parsing with conversation history fallback",
  });
=======
  console.log(
    "Parsed date/time from message (LOCAL TIME - NO UTC CONVERSION):",
    {
      originalMessage: message,
      timezone,
      dayOffset,
      hour,
      minute,
      localTime: targetDate.toISOString(),
      note: "Returning local time directly - Google Calendar will handle timezone",
    }
  );
>>>>>>> bbbc6af3

  // Check if parsing is uncertain and needs LLM analysis
  const isUncertainParsing =
    !dayFoundInMessage &&
    dayOffset === 0 &&
    !lowerMessage.includes("today") &&
    !lowerMessage.includes("היום") &&
    !lowerMessage.includes("tomorrow") &&
    !lowerMessage.includes("מחר");

  if (isUncertainParsing) {
    console.log("🤖 Uncertain date parsing - triggering LLM analysis:", {
      message,
      hasTime: hour !== 14 || minute !== 0,
      hasConversationContext: !!conversationContext,
    });

    // Try LLM analysis for better date/time understanding
    const llmParsedDate = await tryLLMDateParsing(
      message,
      conversationContext,
      timezone,
      userNow
    );
    if (llmParsedDate) {
      console.log("✅ LLM successfully parsed ambiguous date/time");
      return llmParsedDate;
    }

    // If LLM also can't parse confidently, return null to trigger user clarification
    console.log("❌ Date/time too ambiguous - requiring user clarification");
    return null;
  }

  return targetDate;
}

/**
 * Determine if we should use tool mode based on intent heuristics
 */
function shouldUseToolMode(
  messages: ChatMessage[],
  specialization?: string
): boolean {
  // Always enable tool mode for scheduling specialization
  if (specialization === "scheduling") {
    return true;
  }

  const lastUserMessage =
    messages.findLast((m) => m.role === "user")?.content || "";
  const text = lastUserMessage.toLowerCase();

  // Keywords that suggest actionable intents
  const actionableKeywords = [
    // English keywords
    "schedule",
    "meeting",
    "appointment",
    "confirm",
    "reschedule",
    "cancel",
    "propose",
    "negotiate",
    "coordinate",
    "plan",
    "set up",
    "arrange",
    "book",
    "reserve",
    // Hebrew keywords
    "לקבוע",
    "פגישה",
    "פגישות",
    "הפגישות",
    "אירוע",
    "אירועים",
    "תזמון",
    "תזמן",
    "אשר",
    "אישור",
    "בטל",
    "ביטול",
    "דחה",
    "דחייה",
    "הציע",
    "הצעה",
    "תאם",
    "תיאום",
    "תכנן",
    "תכנון",
    "הזמן",
    "הזמנה",
    "שמור",
    "שמירה",
  ];

  const hasActionableKeyword = actionableKeywords.some((keyword) =>
    text.includes(keyword)
  );

  console.log("Tool mode detection:", {
    lastUserMessage: text,
    hasActionableKeyword,
    matchedKeywords: actionableKeywords.filter((keyword) =>
      text.includes(keyword)
    ),
    specialization,
  });

  return hasActionableKeyword;
}

/**
 * Main LangGraph chat execution function
 * Wraps the existing OpenAI integration in a LangGraph workflow
 */
export const executePerinChatWithLangGraph = async (
  messages: ChatMessage[],
  userId: string,
  tone: string = "friendly",
  perinName: string = "Perin",
  specialization?: "negotiation" | "scheduling" | "memory" | "coordination",
  user?: {
    perin_name?: string;
    tone?: string;
    timezone?: string;
    preferred_hours?: Record<string, unknown>;
    memory?: Record<string, unknown>;
  },
  options?: {
    connectedIntegrationTypes?: IntegrationType[];
    delegationContext?: {
      delegationId: string;
      externalUserName?: string;
      constraints?: Record<string, unknown>;
      isDelegation: boolean;
      externalUserTimezone?: string;
    };
  }
): Promise<PerinChatResponse> => {
  try {
    const openaiClient = initializeOpenAI();

    // Create initial state
    let state: LangGraphChatState = createInitialChatState(
      messages,
      userId,
      tone,
      perinName,
      specialization
    );

    // Add user data if provided
    if (user) {
      console.log("LangGraph: Adding user data to state:", {
        timezone: user.timezone,
        fullUser: user,
      });
      state = { ...state, user };
    }

    // Attach client hint for connected integrations if provided
    if (options?.connectedIntegrationTypes?.length) {
      state = {
        ...state,
        connectedIntegrationTypes: options.connectedIntegrationTypes,
      } as unknown as LangGraphChatState;
    }

    // Add delegation context if provided
    if (options?.delegationContext) {
      state = {
        ...state,
        delegationContext: options.delegationContext,
      } as unknown as LangGraphChatState;
    }

    // Derive conversation context
    const { conversationText, counterpartUserId, connectionId, durationMins } =
      extractNetworkParams(messages);
    state = { ...state, conversationContext: conversationText };

    // Debug: Log message processing
    console.log("LangGraph: Message processing debug:", {
      totalMessages: messages.length,
      lastUserMessage: messages
        .slice()
        .reverse()
        .find((m) => m.role === "user")?.content,
      conversationText,
      messageRoles: messages.map((m, i) => `${i}: ${m.role}`),
    });

    // Create a streaming response that processes the workflow in real-time
    const stream = new ReadableStream({
      async start(controller) {
        try {
          // Step 1: Load memory (non-streaming)
          const memoryResult = await memoryNode(state);
          state = {
            ...state,
            ...(memoryResult as Partial<LangGraphChatState>),
          };

          // Step 2: Load integration contexts
          if (!state.delegationContext?.isDelegation) {
            // Regular mode: Load all relevant integrations
            const integrationResult = await multiIntegrationNode(state);
            state = {
              ...state,
              ...(integrationResult as Partial<LangGraphChatState>),
            };
          } else {
            // Delegation mode: Load only calendar integration for owner's scheduling
            try {
              const calendarNode = createIntegrationNode("calendar");
              const calendarResult = await calendarNode(state);

              // Check if calendar needs reauth
              const calendarContext = (
                calendarResult as { calendarContext?: Record<string, unknown> }
              ).calendarContext;

              if (
                calendarContext?.error &&
                typeof calendarContext.error === "string" &&
                calendarContext.error.includes("REAUTH_REQUIRED")
              ) {
                // Calendar needs reauth - provide clear error message
                state = {
                  ...state,
                  integrations: {
                    calendar: {
                      isConnected: false,
                      data: [],
                      count: 0,
                      error: "CALENDAR_REAUTH_REQUIRED",
                    },
                  },
                  currentStep: "delegation_calendar_reauth_required",
                };
              } else {
                // Calendar loaded successfully or failed for other reasons
                state = {
                  ...state,
                  integrations: {
                    calendar: calendarContext || {
                      isConnected: false,
                      data: [],
                      count: 0,
                    },
                  },
                  currentStep: "delegation_calendar_loaded",
                };
              }
            } catch (error) {
              console.error("Error loading calendar for delegation:", error);

              // Check if it's a reauth error
              if (
                error instanceof Error &&
                (error.message.includes("REAUTH_REQUIRED") ||
                  error.message.includes("invalid_grant") ||
                  error.message.includes("INVALID_GRANT"))
              ) {
                state = {
                  ...state,
                  integrations: {
                    calendar: {
                      isConnected: false,
                      data: [],
                      count: 0,
                      error: "CALENDAR_REAUTH_REQUIRED",
                    },
                  },
                  currentStep: "delegation_calendar_reauth_required",
                };
              } else {
                state = {
                  ...state,
                  integrations: {
                    calendar: {
                      isConnected: false,
                      data: [],
                      count: 0,
                      error:
                        error instanceof Error
                          ? error.message
                          : "Calendar loading failed",
                    },
                  },
                  currentStep: "delegation_calendar_error",
                };
              }
            }
          }

          // If Gmail requires reauth, emit a control token for the UI to react seamlessly
          try {
            const integrationsObj = (state.integrations || {}) as Record<
              string,
              unknown
            >;
            const gmailCtx = integrationsObj["gmail"] as
              | { error?: string }
              | undefined;
            const calCtx = integrationsObj["calendar"] as
              | { error?: string }
              | undefined;

            if (
              gmailCtx?.error === "GMAIL_REAUTH_REQUIRED" ||
              gmailCtx?.error === "GMAIL_NOT_CONNECTED"
            ) {
              controller.enqueue(
                new TextEncoder().encode(
                  "[[PERIN_ACTION:gmail_reauth_required]]"
                )
              );
              controller.close();
              return;
            }
            if (
              calCtx?.error === "CALENDAR_REAUTH_REQUIRED" ||
              calCtx?.error === "CALENDAR_NOT_CONNECTED"
            ) {
              controller.enqueue(
                new TextEncoder().encode(
                  "[[PERIN_ACTION:calendar_reauth_required]]"
                )
              );
              controller.close();
              return;
            }
          } catch {}

          // Step 2a: Load notifications context so Perin knows about actionable items (skip for delegation)
          if (!state.delegationContext?.isDelegation) {
            const notifResult = await notificationsContextNode(state);
            state = {
              ...state,
              ...(notifResult as Partial<LangGraphChatState>),
            };
          }

          // Step 2.5: Network negotiation if scheduling intent (skip for delegation)
          if (
            specialization === "scheduling" &&
            !state.delegationContext?.isDelegation
          ) {
            const netResult = await networkNegotiationNode(state, {
              intent: "schedule",
              counterpartUserId: counterpartUserId || "",
              connectionId: connectionId || "",
              durationMins,
            });
            state = { ...state, ...(netResult as Partial<LangGraphChatState>) };
          }

          // Step 2.6: If user responds with a selection like "confirm 2", try to act on notification (skip for delegation)
          if (!state.delegationContext?.isDelegation) {
            const notifActionResult = await notificationsActionNode(state);
            state = {
              ...state,
              ...(notifActionResult as Partial<LangGraphChatState>),
            };
          }

          // Step 3: AI-powered analysis of whether multi-step processing is needed
          const multiStepAnalysis = await shouldUseMultiStepDelegation(
            messages,
            state.delegationContext,
            openaiClient
          );

          console.log("AI Multi-step Analysis:", {
            useMultiStep: multiStepAnalysis.useMultiStep,
            reasoning: multiStepAnalysis.reasoning,
            confidence: multiStepAnalysis.confidence,
            userId,
          });

          if (multiStepAnalysis.useMultiStep) {
            // MULTI-STEP DELEGATION MODE
            console.log("Using multi-step delegation mode", {
              userId,
              delegationId: state.delegationContext?.delegationId,
              reasoning: multiStepAnalysis.reasoning,
              confidence: multiStepAnalysis.confidence,
            });

            // Emit multi-step initiation token to frontend
            const { MULTI_STEP_CONTROL_TOKENS } = await import(
              "./orchestrator/multi-step-orchestrator"
            );
            controller.enqueue(
              new TextEncoder().encode(
                MULTI_STEP_CONTROL_TOKENS.MULTI_STEP_INITIATED(
                  multiStepAnalysis.reasoning,
                  multiStepAnalysis.confidence
                )
              )
            );

            // Register delegation step executors
            registerDelegationStepExecutors(multiStepOrchestrator);

            // Extract meeting parameters
            const meetingParams = await extractDelegationMeetingParams(
              messages,
              state.delegationContext
            );

            if (meetingParams) {
              // Create delegation steps
              const steps = createDelegationSteps(meetingParams);

              // Execute multi-step delegation flow
              try {
                const multiStepContext =
                  await multiStepOrchestrator.executeSteps(
                    state,
                    steps,
                    controller
                  );

                // Update state with multi-step context
                state.multiStepContext = multiStepContext;

                controller.close();
                return;
              } catch (error) {
                console.error("Multi-step delegation failed:", error);
                controller.enqueue(
                  new TextEncoder().encode(
                    `I apologize, but I encountered an issue while processing your request: ${
                      error instanceof Error ? error.message : "Unknown error"
                    }`
                  )
                );
                controller.close();
                return;
              }
            } else {
              // Could not extract clear meeting parameters - need user clarification
              console.log(
                "❓ Could not extract clear meeting parameters - asking for clarification"
              );

              // Emit a clarification request message (language-aware)
              const lastUserMessage = messages.findLast(
                (m) => m.role === "user"
              );
              const isHebrew =
                lastUserMessage?.content &&
                /[\u0590-\u05FF]/.test(lastUserMessage.content);

              const clarificationMessage = isHebrew
                ? "אני צריך פרטים נוספים לתזמון הפגישה. האם תוכל לציין את היום והשעה? לדוגמה: 'תזמן פגישה ליום שישי בשעה 15:00'"
                : "I need more details to schedule your meeting. Could you please specify both the day and time? For example: 'Schedule a meeting for Friday at 3 PM'";

              controller.enqueue(
                new TextEncoder().encode(clarificationMessage)
              );
              controller.close();
              return;
            }
          }

          // Step 4: Decide execution mode (tool-calling vs direct streaming)
          const useToolMode = shouldUseToolMode(messages, specialization);
          const systemPrompt = buildSystemPrompt(state);

          if (useToolMode) {
            // TOOL MODE: Planner → Executor → Responder
            console.log("Using tool mode for actionable intent", {
              userId,
              specialization,
            });

            // Step 3a: Planner phase (non-streaming, tools enabled)
            const plannerMessages: ChatMessage[] = [
              {
                role: "system",
                content:
                  systemPrompt +
                  "\n[system-note] You have access to tools for actionable intents. Use them when appropriate.",
              },
              ...messages,
            ];

            const { withRetry } = await import(
              "@/lib/ai/resilience/error-handler"
            );

            const plannerResponse = await withRetry(
              async () => {
                return await openaiClient.chat.completions.create({
                  model: "gpt-3.5-turbo",
                  messages: plannerMessages.map((msg) => {
                    if (msg.role === "tool") {
                      return {
                        role: "tool" as const,
                        content: msg.content,
                        tool_call_id: msg.tool_call_id!,
                      };
                    }
                    return {
                      role: msg.role as "system" | "user" | "assistant",
                      content: msg.content,
                      ...(msg.tool_calls && { tool_calls: msg.tool_calls }),
                    };
                  }),
                  tools: getToolSpecsForContext(
                    state.delegationContext?.isDelegation
                  ),
                  tool_choice: "auto",
                  stream: false,
                  temperature: 0.7,
                  max_tokens: 1000,
                });
              },
              `langgraph-planner-${userId}`,
              { maxRetries: 3, baseDelayMs: 1000, circuitBreaker: true }
            );

            const plannerMessage = plannerResponse.choices[0]?.message;
            if (!plannerMessage) {
              throw new Error("No planner response received");
            }

            // Add planner message to conversation
            const plannerChatMessage: ChatMessage = {
              role: "assistant",
              content: plannerMessage.content || "",
              tool_calls:
                plannerMessage.tool_calls as ChatMessage["tool_calls"],
            };

            state.messages = [...state.messages, plannerChatMessage];

            // Step 3b: Tool execution phase (if tools were called)
            if (
              plannerMessage.tool_calls &&
              plannerMessage.tool_calls.length > 0
            ) {
              try {
                const toolResult = await toolExecutorNode(state);
                state = {
                  ...state,
                  ...(toolResult as Partial<LangGraphChatState>),
                };
              } catch (toolError) {
                // Use centralized error handling for integration errors
                const { getErrorActionToken } = await import(
                  "@/lib/integrations/error-handler"
                );
                const actionToken = getErrorActionToken(toolError);

                if (actionToken) {
                  console.log(
                    "Orchestrator handling integration error:",
                    toolError instanceof Error
                      ? toolError.message
                      : "Unknown error"
                  );
                  controller.enqueue(new TextEncoder().encode(actionToken));
                  controller.close();
                  return;
                }

                // For other errors, continue with normal error handling
                throw toolError;
              }
            }

            // Step 3c: Responder phase (streaming, no tools)
            // Filter out tool messages that don't have corresponding tool_calls
            const filteredMessages = state.messages.filter(
              (msg) => msg.role !== "tool"
            );

            console.log(
              "Responder phase - Original messages:",
              state.messages.map((m) => ({
                role: m.role,
                content: m.content?.substring(0, 50),
              }))
            );
            console.log(
              "Responder phase - Filtered messages:",
              filteredMessages.map((m) => ({
                role: m.role,
                content: m.content?.substring(0, 50),
              }))
            );

            // Rebuild system prompt with updated state (including user timezone)
            const updatedSystemPrompt = buildSystemPrompt(state);

            // Debug logging removed for cleaner logs

            const responderMessages: ChatMessage[] = [
              {
                role: "system",
                content:
                  updatedSystemPrompt +
                  "\n[system-note] Summarize the actions taken and provide a helpful response to the user.",
              },
              ...filteredMessages,
            ];

            const responderResponse = await withRetry(
              async () => {
                return await openaiClient.chat.completions.create({
                  model: "gpt-3.5-turbo",
                  messages: responderMessages.map((msg) => {
                    if (msg.role === "tool") {
                      return {
                        role: "tool" as const,
                        content: msg.content,
                        tool_call_id: msg.tool_call_id!,
                      };
                    }
                    return {
                      role: msg.role as "system" | "user" | "assistant",
                      content: msg.content,
                    };
                  }),
                  stream: true,
                  temperature: 0.7,
                  max_tokens: 1000,
                });
              },
              `langgraph-responder-${userId}`,
              { maxRetries: 3, baseDelayMs: 1000, circuitBreaker: true }
            );

            // Stream responder output
            for await (const chunk of responderResponse) {
              const content = chunk.choices[0]?.delta?.content;
              if (content) {
                controller.enqueue(new TextEncoder().encode(content));
              }
            }
          } else {
            // DIRECT MODE: Single streaming call (current behavior)
            console.log("Using direct mode for conversational intent", {
              userId,
            });

            const currentStepHint = state.currentStep
              ? `\n[system-note] step=${state.currentStep}`
              : "";
            const messagesWithSystem: ChatMessage[] = [
              { role: "system", content: systemPrompt + currentStepHint },
              ...messages,
            ];

            const { withRetry } = await import(
              "@/lib/ai/resilience/error-handler"
            );

            const response = await withRetry(
              async () => {
                return await openaiClient.chat.completions.create({
                  model: "gpt-3.5-turbo",
                  messages: messagesWithSystem.map((msg) => ({
                    role: msg.role as "system" | "user" | "assistant",
                    content: msg.content,
                  })),
                  stream: true,
                  temperature: 0.7,
                  max_tokens: 1000,
                });
              },
              `langgraph-openai-${userId}`,
              { maxRetries: 3, baseDelayMs: 1000, circuitBreaker: true }
            );

            // Stream chunks as they arrive
            for await (const chunk of response) {
              const content = chunk.choices[0]?.delta?.content;
              if (content) {
                controller.enqueue(new TextEncoder().encode(content));
              }
            }
          }

          controller.close();
        } catch (error) {
          console.error("Error in streaming chat execution:", error);

          try {
            // Provide graceful fallback response
            const { fallbackToSimpleResponse } = await import(
              "@/lib/ai/resilience/error-handler"
            );
            const lastUserMessage =
              messages.findLast((msg) => msg.role === "user")?.content || "";
            const fallbackResponse = await fallbackToSimpleResponse(
              lastUserMessage
            );

            // Stream the fallback response
            controller.enqueue(new TextEncoder().encode(fallbackResponse));
            controller.close();
          } catch (fallbackError) {
            console.error("Error in fallback response:", fallbackError);
            controller.error(error);
          }
        }
      },
    });

    // Create response object
    const responseObj = new Response(stream, {
      headers: {
        "Content-Type": "text/plain; charset=utf-8",
        "Transfer-Encoding": "chunked",
      },
    });

    return {
      stream,
      response: responseObj,
    };
  } catch (error) {
    console.error("Error in LangGraph chat execution:", error);
    throw error;
  }
};

// Export types for external use
export type { LangGraphChatState } from "./state/chat-state";
export { createInitialChatState } from "./state/chat-state";<|MERGE_RESOLUTION|>--- conflicted
+++ resolved
@@ -195,14 +195,9 @@
     (delegationContext.constraints as Record<string, unknown>) || {};
   const defaultDuration = (constraints.defaultDuration as number) || 30;
 
-<<<<<<< HEAD
   // Build conversation context from all messages
   const conversationContext = messages.map((m) => m.content).join(" ");
 
-  // Parse date and time from user message with conversation context
-=======
-  // Parse date and time from user message
->>>>>>> bbbc6af3
   const parsedDateTime = await parseDateTimeFromMessage(
     lastUserMessage,
     delegationContext.externalUserTimezone || "UTC",
@@ -303,19 +298,12 @@
  */
 async function parseDateTimeFromMessage(
   message: string,
-<<<<<<< HEAD
   timezone: string,
   conversationContext?: string
 ): Promise<Date | null> {
   const lowerMessage = message.toLowerCase();
 
   // Create a date that represents "now" in the user's timezone
-=======
-  timezone: string
-): Promise<Date | null> {
-  const lowerMessage = message.toLowerCase();
-
->>>>>>> bbbc6af3
   const serverNow = new Date();
   const userNow = new Date(
     serverNow.toLocaleString("en-US", { timeZone: timezone })
@@ -436,31 +424,6 @@
 
   targetDate.setHours(hour, minute, 0, 0);
 
-<<<<<<< HEAD
-  console.log("Parsed date/time from message (CONTEXT-AWARE + MULTILINGUAL):", {
-    originalMessage: message,
-    conversationContext: conversationContext || "none",
-    timezone,
-    dayFoundInMessage,
-    dayOffset,
-    hour,
-    minute,
-    localTime: targetDate.toISOString(),
-    detectedDay:
-      dayOffset === 0
-        ? "today/tomorrow"
-        : [
-            "Sunday",
-            "Monday",
-            "Tuesday",
-            "Wednesday",
-            "Thursday",
-            "Friday",
-            "Saturday",
-          ][dayOffset],
-    note: "Context-aware parsing with conversation history fallback",
-  });
-=======
   console.log(
     "Parsed date/time from message (LOCAL TIME - NO UTC CONVERSION):",
     {
@@ -473,7 +436,6 @@
       note: "Returning local time directly - Google Calendar will handle timezone",
     }
   );
->>>>>>> bbbc6af3
 
   // Check if parsing is uncertain and needs LLM analysis
   const isUncertainParsing =
